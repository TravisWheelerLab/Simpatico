import torch
from simpatico.utils.pdb_utils import include_residues
from simpatico.utils.model_utils import ResBlock, PositionalEdgeGenerator
from simpatico.models import ProteinEncoderDefaults
from torch_geometric.nn import GATv2Conv, Sequential
from torch_geometric.nn.models import MLP
from torch_geometric.nn.aggr import AttentionalAggregation, MaxAggregation
from torch.nn import ReLU, LayerNorm, Dropout
from torch_geometric.utils import to_undirected
from torch_geometric.nn import knn_graph
from torch_geometric.nn.pool import knn
from copy import deepcopy
import math
import sys
from simpatico import config


class ProteinEncoder(torch.nn.Module):
    """
    Generates protein atom embeddings from protein graph.

    Args:
        feature_dim (int, optional): Dimensionality of the input features.
        hidden_dim (int, optional): Dimensionality of hidden layers.
        out_dim (int, optional): Dimensionality of output.
        heads (int, optional): Number of attention heads in graph attention layers (default 4).
        blocks (int, optional): Number of residual blocks in model (default 3).
        block_depth (int, optional): Number of residual layers in residual blocks (default 2).

    Attributes:
        input_projection_layer (torch.nn.Module): linear layer to project node features into [num_nodes, dims * heads]
                                                  size tensor expected by residual block.
        residual_blocks (torch.nn.ModuleList): List of residual blocks. Outputs will be concatenated in final layer.
        ouptupt_projection_layer (torch.nn.Module): Non-linear layer which takes concatenation of residual_blocks outputs
                                                    and outputs final embeddings.
    """

    def __init__(
        self,
        feature_dim: int = ProteinEncoderDefaults["feature_dim"],
        hidden_dim: int = ProteinEncoderDefaults["hidden_dim"],
        out_dim: int = ProteinEncoderDefaults["out_dim"],
        heads: int = 4,
        blocks: int = 6,
        block_depth: int = 2,
        backbone_k: int = 20,
        alpha_c_k: int = 20,
    ):
        # NAMING CONVENTION NOTE:
        # references to `vox` or `voxels` is a legacy convention from earlier versions of the model.
        # these refer to `surface_atoms`
        # this will change in next version.

        super().__init__()
        # GAT layers concatenate heads, so true hidden dim is (hidden_dim*heads) dimensional.
        adjusted_hidden_dim = hidden_dim * heads

        # Nonlinear functions to pass edges through.
        self.backbone_edge_MLP = PositionalEdgeGenerator(8)
        self.residue_backbone_edge_MLP = PositionalEdgeGenerator(8)
        self.alpha_carbon_edge_MLP = PositionalEdgeGenerator(8)

        # Nearest-neighbor count for atom-atom network
        self.backbone_k = backbone_k 
        # Nearest-neighbor count for atom-voxel network
        self.alpha_c_k = alpha_c_k 

        self.atom_input_projection = torch.nn.Linear(feature_dim, adjusted_hidden_dim)
        self.vox_input_projection = torch.nn.Linear(feature_dim, adjusted_hidden_dim)
        self.residual_blocks = torch.nn.ModuleList(
            [
                ResBlock(hidden_dim, heads, block_depth, edge_dim=1)
                for _ in range(blocks)
            ]
        )

        self.output_projection = torch.nn.Sequential(
            torch.nn.Linear((blocks + 1) * adjusted_hidden_dim, adjusted_hidden_dim),
            torch.nn.ReLU(),
            torch.nn.Linear(adjusted_hidden_dim, out_dim),
        )
        self.backbone_index = torch.tensor([config['atom_vocab'].index(w) for w in ['C','CA','N','O']])
        self.alpha_c_index = config['atom_vocab'].index('CA')

    def forward(self, data):
        """
        Forward method. Produces atom-level embeddings of PyG protein-pocket graphs.
        Args:
            data (Batch): PyG batch of protein-pocket graphs.
        Returns:
            (torch.Tensor): (N, self.out_dim) shaped tensor of embedding values generated for pocket-surface atoms.
            (torch.Tensor): (N, 3) sized tensor corresponding to pocket-surface postions.
            (torch.Tensor): (N) sized tensor corresponding to pocket-surface postions.
        """
        x, pos, pocket_mask, residue = (
            data.x.float(),
            data.pos,
            data.pocket_mask,
            data.residue
        )

        device = x.device

        if data.batch is None:
            batch = torch.zeros(len(x)).to(device)
        else:
            batch = data.batch

<<<<<<< HEAD
        residue_keys = torch.vstack((residue, batch)).T
        _, residue_batch = torch.unique(residue_keys, dim=0, return_inverse=True)

        device = x.device

=======
>>>>>>> f4f0ae9b
        # Trim atoms that are excessively far from the voxel nodes.
        trimmed_atom_index = knn(
            pos, pos[pocket_mask], 25, batch, batch[pocket_mask]
        )[1].unique()

        trimmed_atom_index = include_residues(data, trimmed_atom_index)

        x_trimmed = x[trimmed_atom_index] 
        pocket_mask = pocket_mask[trimmed_atom_index]
        atom_pos = pos[trimmed_atom_index]
        atom_batch = batch[trimmed_atom_index]
        residue_batch = residue_batch[trimmed_atom_index]

        atom_x = self.atom_input_projection(x_trimmed)

        backbone_atoms = torch.where(x_trimmed[:, self.backbone_index].any(1))[0]
        sidechain_atoms = torch.where(~x_trimmed[:, self.backbone_index].any(1))[0]
        alpha_carbon_atoms = torch.where(x_trimmed[:, self.alpha_c_index])[0]

        edge_combos = [
            (self.backbone_edge_MLP, [backbone_atoms, backbone_atoms, self.backbone_k]),
            (self.alpha_carbon_edge_MLP, [alpha_carbon_atoms, alpha_carbon_atoms, self.alpha_c_k])
        ]

        sc_ca_edges = sidechain_to_alpha_carbon_edges(sidechain_atoms, alpha_carbon_atoms, residue_batch)
        sc_ca_features = torch.ones(sc_ca_edges.size(1)).unsqueeze(1).to(device)

        bb_edges, ac_edges  = [
            f(atom_pos, *edge_params, atom_batch) for f, edge_params in edge_combos
        ]

        full_edge_index = torch.hstack((bb_edges[0], ac_edges[0], sc_ca_edges)).to(
            device
        )
        full_edge_attr = torch.vstack((bb_edges[1], ac_edges[1], sc_ca_features)).to(
            device
        )

        rblock_outs = [atom_x]

        for rblock in self.residual_blocks:
            rblock_outs.append(rblock(rblock_outs[-1], full_edge_index, full_edge_attr))

        encoding = self.output_projection(torch.hstack(rblock_outs)[pocket_mask])
        return (encoding, atom_pos[pocket_mask], atom_batch[pocket_mask])

def sidechain_to_alpha_carbon_edges(sidechain_atoms, alpha_carbons, residue_batch):
    batch_a = residue_batch[sidechain_atoms]   # shape [len(index_a)]
    batch_b = residue_batch[alpha_carbons]   # shape [len(index_b)]
    
    # broadcast compare
    mask = batch_a[:, None] == batch_b[None, :]  # [len_a, len_b]
    
    # get all matching (a_idx, b_idx) pairs
    a_idx, b_idx_rel = mask.nonzero(as_tuple=True)
    edge_index = torch.stack([alpha_carbons[b_idx_rel], sidechain_atoms[a_idx]])

    return edge_index<|MERGE_RESOLUTION|>--- conflicted
+++ resolved
@@ -106,14 +106,11 @@
         else:
             batch = data.batch
 
-<<<<<<< HEAD
         residue_keys = torch.vstack((residue, batch)).T
         _, residue_batch = torch.unique(residue_keys, dim=0, return_inverse=True)
 
         device = x.device
 
-=======
->>>>>>> f4f0ae9b
         # Trim atoms that are excessively far from the voxel nodes.
         trimmed_atom_index = knn(
             pos, pos[pocket_mask], 25, batch, batch[pocket_mask]
